--- conflicted
+++ resolved
@@ -17,14 +17,6 @@
 
 import org.traccar.model.Command;
 
-<<<<<<< HEAD
-import java.util.Arrays;
-import java.util.HashSet;
-import java.util.Map;
-import java.util.Set;
-
-=======
->>>>>>> 81a7195b
 public abstract class StringProtocolEncoder extends BaseProtocolEncoder {
 
     public StringProtocolEncoder(Protocol protocol) {
@@ -37,16 +29,8 @@
 
     protected String formatCommand(Command command, String format, ValueFormatter valueFormatter, String... keys) {
 
-<<<<<<< HEAD
-        String result = String.format(format, (Object[]) keys);
-
-        Set<String> missingKeys = new HashSet<>(Arrays.asList(keys));
-        result = result.replaceAll("\\{" + Command.KEY_UNIQUE_ID + "}", getUniqueId(command.getDeviceId()));
-        for (Map.Entry<String, Object> entry : command.getAttributes().entrySet()) {
-=======
         Object[] values = new String[keys.length];
         for (int i = 0; i < keys.length; i++) {
->>>>>>> 81a7195b
             String value = null;
             if (keys[i].equals(Command.KEY_UNIQUE_ID)) {
                 value = getUniqueId(command.getDeviceId());
@@ -62,15 +46,7 @@
                     value = "";
                 }
             }
-<<<<<<< HEAD
-            result = result.replaceAll("\\{" + entry.getKey() + "}", value);
-            missingKeys.remove(entry.getKey());
-        }
-        for (String key : missingKeys) {
-            result = result.replaceAll("\\{" + key + "}", "");
-=======
             values[i] = value;
->>>>>>> 81a7195b
         }
 
         return String.format(format, values);
